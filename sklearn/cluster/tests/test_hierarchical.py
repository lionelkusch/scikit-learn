--- conflicted
+++ resolved
@@ -5,12 +5,12 @@
 # Authors: Vincent Michel, 2010, Gael Varoquaux 2012
 # License: BSD 3 clause
 from tempfile import mkdtemp
+import warnings
 
 import numpy as np
 from scipy import sparse
 from scipy.cluster import hierarchy
 
-from scipy.spatial import distance
 
 from sklearn.utils.testing import assert_true
 from sklearn.utils.testing import assert_raises
@@ -22,12 +22,12 @@
 from sklearn.cluster.hierarchical import (_hc_cut, _TREE_BUILDERS,
                                           linkage_tree)
 from sklearn.feature_extraction.image import grid_to_graph
-<<<<<<< HEAD
 from sklearn.metrics.pairwise import PAIRED_DISTANCES, cosine_distances
 from sklearn.metrics.cluster import normalized_mutual_info_score
 from sklearn.cluster._hierarchical import average_merge, max_merge
 from sklearn.utils.fast_dict import IntFloatDict
 from sklearn.utils.testing import assert_array_equal
+from sklearn.utils.testing import assert_warns
 
 
 def test_linkage_misc():
@@ -49,16 +49,6 @@
     # We should be getting 2 warnings: one for using Ward that is
     # deprecated, one for using the copy argument
     assert_equal(len(warning_list), 2)
-=======
-from sklearn.utils.testing import assert_warns
->>>>>>> d6eb004d
-
-    with warnings.catch_warnings(record=True) as warning_list:
-        warnings.simplefilter("always", UserWarning)
-        # Use the copy argument, to raise a warning
-        ward_tree(X, copy=True)
-    # We should be getting 1 warnings: for using the copy argument
-    assert_equal(len(warning_list), 1)
 
     # Let's test a hiearchical clustering on a precomputed distances matrix
     dis = cosine_distances(X)
@@ -93,18 +83,17 @@
     """
     rnd = np.random.RandomState(0)
     X = rnd.randn(50, 100)
-<<<<<<< HEAD
-=======
     for this_X in (X, X[0]):
         # With specified a number of clusters just for the sake of
         # raising a warning and testing the warning code
-        children, n_nodes, n_leaves, parent = assert_warns(UserWarning,
+        with warnings.catch_warnings(record=True) as warning_list:
+            warnings.simplefilter("ignore", DeprecationWarning)
+            children, n_nodes, n_leaves, parent = assert_warns(UserWarning,
                                                            ward_tree,
                                                            this_X.T,
                                                            n_clusters=10)
         n_nodes = 2 * X.shape[1] - 1
         assert_equal(len(children) + n_leaves, n_nodes)
->>>>>>> d6eb004d
 
     for tree_builder in _TREE_BUILDERS.values():
         for this_X in (X, X[0]):
