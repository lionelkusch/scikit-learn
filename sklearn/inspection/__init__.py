"""Tools for model inspection."""

# Authors: The scikit-learn developers
# SPDX-License-Identifier: BSD-3-Clause

from ._partial_dependence import partial_dependence
from ._accumulated_local_effects import accumulated_local_effect
from ._permutation_importance import permutation_importance
from ._plot.decision_boundary import DecisionBoundaryDisplay
from ._plot.partial_dependence import PartialDependenceDisplay

__all__ = [
<<<<<<< HEAD
    "accumulated_local_effect",
=======
    "DecisionBoundaryDisplay",
    "PartialDependenceDisplay",
>>>>>>> 7131d948
    "partial_dependence",
    "permutation_importance",
]<|MERGE_RESOLUTION|>--- conflicted
+++ resolved
@@ -10,12 +10,9 @@
 from ._plot.partial_dependence import PartialDependenceDisplay
 
 __all__ = [
-<<<<<<< HEAD
     "accumulated_local_effect",
-=======
     "DecisionBoundaryDisplay",
     "PartialDependenceDisplay",
->>>>>>> 7131d948
     "partial_dependence",
     "permutation_importance",
 ]